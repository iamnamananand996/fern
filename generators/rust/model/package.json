--- conflicted
+++ resolved
@@ -28,16 +28,12 @@
     "compile": "tsc --build",
     "compile:debug": "tsc --build --sourceMap",
     "depcheck": "depcheck",
-<<<<<<< HEAD
     "dist:cli": "rrm -rf ./lib && rm -rf ./dist && pnpm compile && tsup ./src/cli.ts --format cjs && cp -R ../base/src/asIs dist",
-=======
-    "dist:cli": "rm -rf ./lib && rm -rf ./dist && pnpm compile && tsup ./src/cli.ts --format cjs --sourcemap",
     "dockerTagLatest": "pnpm dist:cli && docker build -f ./Dockerfile -t fernapi/fern-rust-model:latest ../../..",
     "format": "prettier --write --ignore-unknown --ignore-path ../../../shared/.prettierignore \"**\"",
     "format:check": "prettier --check --ignore-unknown --ignore-path ../../../shared/.prettierignore \"**\"",
     "lint:eslint": "eslint --max-warnings 0 . --ignore-pattern=../../../.eslintignore",
     "lint:eslint:fix": "yarn lint:eslint --fix",
->>>>>>> cd8bf39b
     "publish:cli": "pnpm dist:cli && cd dist && yarn npm publish",
     "test": "vitest --passWithNoTests --run",
     "test:debug": "pnpm run test --inspect --no-file-parallelism",
